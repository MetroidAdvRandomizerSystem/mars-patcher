--- conflicted
+++ resolved
@@ -79,7 +79,6 @@
             return 0x79ECA0
 
 
-<<<<<<< HEAD
 def area_connections(rom: Rom) -> int:
     """Returns the address of the area connections list."""
     if rom.game == Game.MF:
@@ -108,7 +107,8 @@
         return 0x22
     elif rom.game == Game.ZM:
         return 0x19
-=======
+
+
 def hatch_lock_events(rom: Rom) -> int:
     """Returns the address of the hatch lock events."""
     if rom.game == Game.MF:
@@ -127,7 +127,6 @@
     """Returns the number of hatch lock events in the game."""
     if rom.game == Game.MF:
         return 0x4B
->>>>>>> 9a5d4e45
     raise ValueError(rom.game)
 
 
