import mars_patcher.constants.game_data as gd
from mars_patcher.data import get_data_path
from mars_patcher.patching import IpsDecoder
from mars_patcher.rom import Rom
from mars_patcher.constants.reserved_space import ReservedConstants


def get_patch_path(rom: Rom, filename: str) -> str:
    dir = f"{rom.game.name}_{rom.region.name}".lower()
    return get_data_path("patches", dir, filename)


def disable_demos(rom: Rom) -> None:
    # TODO: move to patch
    # b 0x8087460
    rom.write_16(0x87436, 0xE013)


def skip_door_transitions(rom: Rom) -> None:
    # TODO: move to patch
    rom.write_32(0x69500, 0x3000BDE)
    rom.write_8(0x694E2, 0xC)


def stereo_default(rom: Rom) -> None:
    path = get_patch_path(rom, "stereo_default.ips")
    with open(path, "rb") as f:
        patch = f.read()
    IpsDecoder().apply_patch(patch, rom.data)


def disable_sounds(rom: Rom, start: int, end: int) -> None:
    sound_data_addr = gd.sound_data_entries(rom)
    for idx in range(start, end):
        addr = sound_data_addr + idx * 8
        rom.write_8(rom.read_ptr(addr), 0)


def disable_music(rom: Rom) -> None:
    disable_sounds(rom, 0, 100)


def disable_sound_effects(rom: Rom) -> None:
    disable_sounds(rom, 100, gd.sound_count(rom))


def change_missile_limit(rom: Rom, limit: int) -> None:
<<<<<<< HEAD
    rom.write_8(0x7FF06A, limit)

def apply_unexplored_map(rom: Rom) -> None:
    path = get_patch_path(rom, "unhidden_map.ips")
    with open(path, "rb") as f:
        patch = f.read()
    IpsDecoder().apply_patch(patch, rom.data)
=======
    rom.write_8(ReservedConstants.MISSILE_LIMIT_ADDR, limit)
>>>>>>> 67bd2de4
<|MERGE_RESOLUTION|>--- conflicted
+++ resolved
@@ -45,14 +45,11 @@
 
 
 def change_missile_limit(rom: Rom, limit: int) -> None:
-<<<<<<< HEAD
-    rom.write_8(0x7FF06A, limit)
+    rom.write_8(ReservedConstants.MISSILE_LIMIT_ADDR, limit)
+
 
 def apply_unexplored_map(rom: Rom) -> None:
     path = get_patch_path(rom, "unhidden_map.ips")
     with open(path, "rb") as f:
         patch = f.read()
-    IpsDecoder().apply_patch(patch, rom.data)
-=======
-    rom.write_8(ReservedConstants.MISSILE_LIMIT_ADDR, limit)
->>>>>>> 67bd2de4
+    IpsDecoder().apply_patch(patch, rom.data)