{
    "$schema": "http://json-schema.org/draft-07/schema#",
    "title": "Metroid Fusion patching schema",
    "description": "A json schema describing the input for patching Metroid Fusion via mars_patcher.",
    "type": "object",
    "properties": {
        "SeedHash": {
            "description": "A seed hash that will be displayed on the file select screen.",
            "type": "string",
            "pattern": "^[0-9A-Z]{8}$"
        },
        "Locations": {
            "type": "object",
            "description": "Specifies how the item locations in the game should be changed.",
            "properties": {
                "MajorLocations": {
                    "type": "array",
                    "description": "Specifies how the major item locations should be changed. A major item location is a location where an item is obtained by defeating a boss or interacting with a device.",
                    "minItems": 20,
                    "maxItems": 20,
                    "uniqueItems": true,
                    "items": {
                        "type": "object",
                        "properties": {
                            "Source": {
                                "$ref": "#/$defs/ValidSources"
                            },
                            "Item": {
                                "$ref": "#/$defs/ValidItems"
                            }
                        },
                        "required": ["Source", "Item"]
                    }
                },
                "MinorLocations": {
                    "type": "array",
                    "description": "Specifies how the minor item locations should be changed. A minor item location is a location where an item is obtained by touching a tank block.",
                    "minItems": 100,
                    "maxItems": 100,
                    "uniqueItems": true,
                    "items": {
                        "type": "object",
                        "properties": {
                            "Area": {
                                "$ref": "#/$defs/AreaID",
                                "description": "The area ID where this item is located."
                            },
                            "Room": {
                                "$ref": "#/$defs/TypeU8",
                                "description": "The room ID where this item is located."
                            },
                            "BlockX": {
                                "$ref": "#/$defs/TypeU8",
                                "description": "The X-coordinate in the room where this item is located."
                            },
                            "BlockY": {
                                "$ref": "#/$defs/TypeU8",
                                "description": "The Y-coordinate in the room where this item is located."
                            },
                            "Item": {
                                "$ref": "#/$defs/ValidItems"
                            },
                            "ItemSprite": {
                                "$ref": "#/$defs/ValidItemSprites"
                            }
                        },
                        "required": ["Area", "Room", "BlockX", "BlockY", "Item"]
                    }
                }
            },
            "required": ["MinorLocations", "MajorLocations"]
        },
        "RequiredMetroidCount": {
            "type": "integer",
            "description": "The number of infant Metroids that must be collected to beat the game.",
            "minimum": 0,
            "maximum": 20
        },
        "StartingLocation": {
            "type": "object",
            "description": "The location the player should spawn at the start of the game.",
            "properties": {
                "Area": {
                    "$ref": "#/$defs/AreaID",
                    "description": "The area ID of the starting location."
                },
                "Room": {
                    "$ref": "#/$defs/TypeU8",
                    "description": "The room ID of the starting location."
                },
                "BlockX": {
                    "$ref": "#/$defs/TypeU8",
                    "description": "The X-coordinate in the room where the player should spawn."
                },
                "BlockY": {
                    "$ref": "#/$defs/TypeU8",
                    "description": "The Y-coordinate in the room where the player should spawn."
                }
            }
        },
        "StartingItems": {
            "type": "object",
            "properties": {
                "Energy": {
                    "type": "integer",
                    "description": "How much energy the player should start with on a new save file.",
                    "minimum": 1,
                    "maximum": 2099,
                    "default": 99
                },
                "Missiles": {
                    "type": "integer",
                    "description": "How many missiles the player should start with on a new save file (the amount unlocked by collecting missile data).",
                    "minimum": 0,
                    "maximum": 999,
                    "default": 10
                },
                "PowerBombs": {
                    "type": "integer",
                    "description": "How many power bombs the player should start with on a new save file (the amount unlocked by collecting power bomb data).",
                    "minimum": 0,
                    "maximum": 99,
                    "default": 10
                },
                "Abilities": {
                    "type": "array",
                    "description": "Which abilities the player should start with on a new save file.",
                    "uniqueItems": true,
                    "items": {
                        "$ref": "#/$defs/ValidAbilities"
                    },
                    "default": []
                },
                "SecurityLevels": {
                    "type": "array",
                    "description": "Which security levels will be unlocked from the start.",
                    "uniqueItems": true,
                    "items": {
                        "type": "integer",
                        "enum": [0, 1, 2, 3, 4]
                    },
                    "default": [0]
                },
                "DownloadedMaps": {
                    "type": "array",
                    "description": "Which area maps will be downloaded from the start.",
                    "uniqueItems": true,
                    "items": {
                        "$ref": "#/$defs/AreaID"
                    },
                    "default": []
                }
            },
            "default": null
        },
        "TankIncrements": {
            "type": "object",
            "description": "How much ammo/health tanks provide when collected.",
            "properties": {
                "MissileTank": {
                    "type": "integer",
                    "description": "How much ammo missile tanks provide when collected.",
                    "minimum": -1000,
                    "maximum": 1000,
                    "default": 5
                },
                "EnergyTank": {
                    "type": "integer",
                    "description": "How much health energy tanks provide when collected.",
                    "minimum": -2100,
                    "maximum": 2100,
                    "default": 100
                },
                "PowerBombTank": {
                    "type": "integer",
                    "description": "How much ammo power bomb tanks provide when collected.",
                    "minimum": -100,
                    "maximum": 100,
                    "default": 2
                }
            },
            "required": ["MissileTank", "EnergyTank", "PowerBombTank"],
            "default": null
        },
<<<<<<< HEAD
        "ElevatorConnections": {
            "type": "object",
            "description": "Defines the elevator that each elevator connects to.",
            "properties": {
                "ElevatorTops": {
                    "type": "object",
                    "description": "Defines the bottom elevator that each top elevator connects to.",
                    "propertyNames": {
                        "$ref": "#/$defs/ValidElevatorTops"
                    },
                    "additionalProperties": {
                        "$ref": "#/$defs/ValidElevatorBottoms"
                    },
                    "minProperties": 10
                },
                "ElevatorBottoms": {
                    "type": "object",
                    "description": "Defines the top elevator that each bottom elevator connects to.",
                    "propertyNames": {
                        "$ref": "#/$defs/ValidElevatorBottoms"
                    },
                    "additionalProperties": {
                        "$ref": "#/$defs/ValidElevatorTops"
                    },
                    "minProperties": 10
                }
=======
        "DoorLocks": {
            "type": "array",
            "description": "List of all lockable doors and their lock type.",
            "items": {
                "type": "object",
                "properties": {
                    "Area": {
                        "$ref": "#/$defs/AreaID",
                        "description": "The area ID where this door is located."
                    },
                    "Door": {
                        "$ref": "#/$defs/TypeU8",
                        "description": "The door ID of this door."
                    },
                    "LockType": {
                        "type": "string",
                        "description": "The type of cover on the hatch.",
                        "enum": [
                            "Open",
                            "Level0",
                            "Level1",
                            "Level2",
                            "Level3",
                            "Level4",
                            "Locked"
                        ]
                    }
                },
                "required": ["Area", "Door", "LockType"]
>>>>>>> 9a5d4e45
            }
        },
        "Palettes": {
            "type": "object",
            "description": "Properties for randomized in-game palettes.",
            "properties": {
                "Seed": {
                    "$ref": "#/$defs/Seed",
                    "description": "A number used to initialize the random number generator for palettes. If not specified, the patcher will randomly generate one.",
                    "default": null
                },
                "Randomize": {
                    "type": "object",
                    "description": "What kind of palettes should be randomized.",
                    "propertyNames": {
                        "type": "string",
                        "enum": ["Tilesets", "Enemies", "Samus", "Beams"]
                    },
                    "additionalProperties": {
                        "type": "object",
                        "description": "The range to use for rotating palette hues.",
                        "properties": {
                            "HueMin": {
                                "$ref": "#/$defs/HueRotation",
                                "description": "The minimum value to use for rotating palette hues. If not specified, the patcher will randomly generate one.",
                                "default": null
                            },
                            "HueMax": {
                                "$ref": "#/$defs/HueRotation",
                                "description": "The maximum value to use for rotating palette hues. If not specified, the patcher will randomly generate one.",
                                "default": null
                            }
                        },
                        "additionalProperties": false
                    }
                },
                "ColorSpace": {
                    "type": "string",
                    "description": "The color space to use for rotating palette hues.",
                    "enum": ["HSV", "Oklab"],
                    "default": "Oklab"
                },
                "Symmetric": {
                    "type": "boolean",
                    "description": "Randomly rotates hues in the positive or negative direction true.",
                    "default": true
                }
            },
            "additionalProperties": false,
            "required": ["Randomize"],
            "default": null
        },
        "NavigationText": {
            "type": "object",
            "description": "Specifies text to be displayed at navigation rooms and the ship.",
            "propertyNames": {
                "$ref": "#/$defs/ValidLanguages"
            },
            "additionalProperties": {
                "type": "object",
                "description": "Specifies text for a specific language.",
                "properties": {
                    "NavigationTerminals": {
                        "type": "object",
                        "description": "Assigns each navigation room a specific text.",
                        "properties": {
                            "MainDeckWest": {
                                "type": "string",
                                "description": "Specifies what text should appear at the west Navigation Terminal in Main Deck."
                            },
                            "MainDeckEast": {
                                "type": "string",
                                "description": "Specifies what text should appear at the east Navigation Terminal in Main Deck."
                            },
                            "OperationsDeck": {
                                "type": "string",
                                "description": "Specifies what text should appear at the Navigation Terminal in Operations Deck."
                            },
                            "Sector1Entrance": {
                                "type": "string",
                                "description": "Specifies what text should appear at the Navigation Terminal in Sector 1."
                            },
                            "Sector2Entrance": {
                                "type": "string",
                                "description": "Specifies what text should appear at the Navigation Terminal in Sector 2."
                            },
                            "Sector3Entrance": {
                                "type": "string",
                                "description": "Specifies what text should appear at the Navigation Terminal in Sector 3."
                            },
                            "Sector4Entrance": {
                                "type": "string",
                                "description": "Specifies what text should appear at the Navigation Terminal in Sector 4."
                            },
                            "Sector5Entrance": {
                                "type": "string",
                                "description": "Specifies what text should appear at the Navigation Terminal in Sector 5."
                            },
                            "Sector6Entrance": {
                                "type": "string",
                                "description": "Specifies what text should appear at the Navigation Terminal in Sector 6."
                            },
                            "AuxiliaryPower": {
                                "type": "string",
                                "description": "Specifies what text should appear at the Navigation Terminal near the Auxiliary Power Station."
                            },
                            "RestrictedLabs": {
                                "type": "string",
                                "description": "Specifies what text should appear at the Navigation Terminal in the Restricted Labs."
                            }
                        }
                    },
                    "ShipText": {
                        "type": "object",
                        "description": "Assigns the ship specific text.",
                        "properties": {
                            "InitialText": {
                                "type": "string",
                                "description": "Specifies what text should appear at the initial ship communication."
                            },
                            "ConfirmText": {
                                "type": "string",
                                "description": "Specifies what text should appear at the ship after confirming 'No' on subsequent ship communications."
                            }
                        }
                    }
                },
                "additionalProperties": false
            },
            "default": null
        },
        "SkipDoorTransitions": {
            "type": "boolean",
            "description": "Makes all door transitions instant when true.",
            "default": false
        },
        "StereoDefault": {
            "type": "boolean",
            "description": "Forces stereo sound by default when true.",
            "default": true
        },
        "DisableMusic": {
            "type": "boolean",
            "description": "Disables all music tracks when true.",
            "default": false
        },
        "DisableSoundEffects": {
            "type": "boolean",
            "description": "Disables all sound effects when true.",
            "default": false
        }
    },
    "required": ["SeedHash", "Locations", "RequiredMetroidCount"],
    "$defs": {
        "TypeU8": {
            "type": "integer",
            "minimum": 0,
            "maximum": 255
        },
        "AreaID": {
            "type": "integer",
            "minimum": 0,
            "maximum": 6
        },
        "Seed": {
            "type": "integer",
            "minimum": 0,
            "maximum": 2147483647
        },
        "HueRotation": {
            "type": "integer",
            "minimum": 0,
            "maximum": 360
        },
        "ValidSources": {
            "type": "string",
            "description": "Valid major locations.",
            "enum": [
                "MainDeckData",
                "Arachnus",
                "ChargeCoreX",
                "Level1",
                "TroData",
                "Zazabi",
                "Serris",
                "Level2",
                "PyrData",
                "MegaX",
                "Level3",
                "ArcData1",
                "WideCoreX",
                "ArcData2",
                "Yakuza",
                "Nettori",
                "Nightmare",
                "Level4",
                "AqaData",
                "WaveCoreX",
                "Ridley"
            ]
        },
        "ValidItems": {
            "type": "string",
            "description": "Valid items for shuffling.",
            "enum": [
                "None",
                "Level0",
                "Missiles",
                "MorphBall",
                "ChargeBeam",
                "Level1",
                "Bombs",
                "HiJump",
                "SpeedBooster",
                "Level2",
                "SuperMissiles",
                "VariaSuit",
                "Level3",
                "IceMissiles",
                "WideBeam",
                "PowerBombs",
                "SpaceJump",
                "PlasmaBeam",
                "GravitySuit",
                "Level4",
                "DiffusionMissiles",
                "WaveBeam",
                "ScrewAttack",
                "IceBeam",
                "MissileTank",
                "EnergyTank",
                "PowerBombTank",
                "IceTrap",
                "InfantMetroid"
            ]
        },
        "ValidItemSprites": {
            "type": "string",
            "description": "Valid graphics for minor location items.",
            "enum": [
                "Empty",
                "Missiles",
                "Level0",
                "MorphBall",
                "ChargeBeam",
                "Level1",
                "Bombs",
                "HiJump",
                "SpeedBooster",
                "Level2",
                "SuperMissiles",
                "VariaSuit",
                "Level3",
                "IceMissiles",
                "WideBeam",
                "PowerBombs",
                "SpaceJump",
                "PlasmaBeam",
                "GravitySuit",
                "Level4",
                "DiffusionMissiles",
                "WaveBeam",
                "ScrewAttack",
                "IceBeam",
                "MissileTank",
                "EnergyTank",
                "PowerBombTank",
                "Anonymous",
                "ShinyMissileTank",
                "ShinyPowerBombTank",
                "InfantMetroid"
            ]
        },
        "ValidAbilities": {
            "type": "string",
            "description": "Valid abilities to start with.",
            "enum": [
                "Missiles",
                "MorphBall",
                "ChargeBeam",
                "Bombs",
                "HiJump",
                "SpeedBooster",
                "SuperMissiles",
                "VariaSuit",
                "IceMissiles",
                "WideBeam",
                "PowerBombs",
                "SpaceJump",
                "PlasmaBeam",
                "GravitySuit",
                "DiffusionMissiles",
                "WaveBeam",
                "ScrewAttack",
                "IceBeam"
            ]
        },
        "ValidElevatorTops": {
            "type": "string",
            "description": "Valid elevators at the top of elevator shafts.",
            "enum": [
                "OperationsDeckTop",
                "MainHubToSector1",
                "MainHubToSector2",
                "MainHubToSector3",
                "MainHubToSector4",
                "MainHubToSector5",
                "MainHubToSector6",
                "MainHubTop",
                "HabitationDeckTop",
                "Sector1ToRestrictedLab"
            ]
        },
        "ValidElevatorBottoms": {
            "type": "string",
            "description": "Valid elevators at the bottom of elevator shafts.",
            "enum": [
                "OperationsDeckBottom",
                "MainHubBottom",
                "RestrictedLabToSector1",
                "HabitationDeckBottom",
                "Sector1ToMainHub",
                "Sector2ToMainHub",
                "Sector3ToMainHub",
                "Sector4ToMainHub",
                "Sector5ToMainHub",
                "Sector6ToMainHub"
            ]
        },
        "ValidLanguages": {
            "type": "string",
            "description": "Valid languages supported by the game.",
            "enum": [
                "JapaneseKanji",
                "JapaneseHiragana",
                "English",
                "German",
                "French",
                "Italian",
                "Spanish"
            ]
        }
    }
}<|MERGE_RESOLUTION|>--- conflicted
+++ resolved
@@ -182,7 +182,6 @@
             "required": ["MissileTank", "EnergyTank", "PowerBombTank"],
             "default": null
         },
-<<<<<<< HEAD
         "ElevatorConnections": {
             "type": "object",
             "description": "Defines the elevator that each elevator connects to.",
@@ -209,7 +208,8 @@
                     },
                     "minProperties": 10
                 }
-=======
+            }
+        },
         "DoorLocks": {
             "type": "array",
             "description": "List of all lockable doors and their lock type.",
@@ -239,7 +239,6 @@
                     }
                 },
                 "required": ["Area", "Door", "LockType"]
->>>>>>> 9a5d4e45
             }
         },
         "Palettes": {
