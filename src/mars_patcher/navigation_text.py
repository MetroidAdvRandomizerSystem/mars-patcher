--- conflicted
+++ resolved
@@ -4,13 +4,9 @@
 from typing import TYPE_CHECKING
 
 from mars_patcher.constants.game_data import navigation_text_ptrs
-<<<<<<< HEAD
-from mars_patcher.text import Language, MessageType, encode_text
-=======
 from mars_patcher.constants.reserved_space import ReservedConstants
 from mars_patcher.rom import Rom
-from mars_patcher.text import Language, encode_text
->>>>>>> 67ded8c3
+from mars_patcher.text import Language, MessageType, encode_text
 
 if TYPE_CHECKING:
     from mars_patcher.rom import Rom
