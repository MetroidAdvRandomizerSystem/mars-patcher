--- conflicted
+++ resolved
@@ -70,18 +70,16 @@
         status_update(-1, "Writing tank increments...")
         set_tank_increments(rom, patch_data["TankIncrements"])
 
-<<<<<<< HEAD
     # elevator connections
     if "ElevatorConnections" in patch_data:
         status_update(-1, "Writing elevator connections...")
         conns = Connections(rom)
         conns.set_elevator_connections(patch_data["ElevatorConnections"])
-=======
+
     # door locks
     if "DoorLocks" in patch_data:
         status_update(-1, "Writing door locks...")
         set_door_locks(rom, patch_data["DoorLocks"])
->>>>>>> 9a5d4e45
 
     # hints
     if "NavigationText" in patch_data:
